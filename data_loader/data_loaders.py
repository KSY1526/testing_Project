from torchvision import datasets, transforms
from base import BaseDataLoader
import numpy as np
import pandas as pd
from torch.utils.data import TensorDataset, DataLoader
import torch
<<<<<<< HEAD

=======
>>>>>>> 336a1c21

class MnistDataLoader(BaseDataLoader):
    """
    MNIST data loading demo using BaseDataLoader
    """
    def __init__(self, data_dir, batch_size, shuffle=True, validation_split=0.0, num_workers=1, training=True):
        trsfm = transforms.Compose([
            transforms.ToTensor(),
            transforms.Normalize((0.1307,), (0.3081,))
        ])
        self.data_dir = data_dir
        self.dataset = datasets.MNIST(self.data_dir, train=training, download=True, transform=trsfm)
        super().__init__(self.dataset, batch_size, shuffle, validation_split, num_workers)


class MovieDataLoader(BaseDataLoader):
    """
<<<<<<< HEAD
    MovieLens 100k Dataset modified data loading demo using BaseDataLoader
=======
    MNIST data loading demo using BaseDataLoader
>>>>>>> 336a1c21
    """
    def __init__(self, data_dir, batch_size, shuffle=True, validation_split=0.0, num_workers=1, training=True):

        self.data_dir = data_dir
        self.data = pd.read_csv('data/movie.csv')
        self.dataset = TensorDataset(torch.LongTensor(np.array(self.data[['user_id', 'movie_id']])), torch.FloatTensor(np.array(self.data[['implicit_feedback']])))
        super().__init__(self.dataset, batch_size, shuffle, validation_split, num_workers)<|MERGE_RESOLUTION|>--- conflicted
+++ resolved
@@ -4,10 +4,6 @@
 import pandas as pd
 from torch.utils.data import TensorDataset, DataLoader
 import torch
-<<<<<<< HEAD
-
-=======
->>>>>>> 336a1c21
 
 class MnistDataLoader(BaseDataLoader):
     """
@@ -25,11 +21,7 @@
 
 class MovieDataLoader(BaseDataLoader):
     """
-<<<<<<< HEAD
-    MovieLens 100k Dataset modified data loading demo using BaseDataLoader
-=======
     MNIST data loading demo using BaseDataLoader
->>>>>>> 336a1c21
     """
     def __init__(self, data_dir, batch_size, shuffle=True, validation_split=0.0, num_workers=1, training=True):
 
