--- conflicted
+++ resolved
@@ -22,12 +22,7 @@
         x = self.fc2(x)
         return F.log_softmax(x, dim=1)
 
-<<<<<<< HEAD
-
-class MLPLayers(nn.Module):
-=======
 class MLPLayers(BaseModel):
->>>>>>> 65c3698a
     """
     여러 층의 MLP Layer Class
     
